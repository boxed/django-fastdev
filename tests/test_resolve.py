import os
from django.conf import settings
import pytest
from django.shortcuts import render
from django.core.checks import Error

<<<<<<< HEAD
from django_fastdev.apps import FastDevVariableDoesNotExist, check_migrations_in_gitignore, get_gitignore_path,resolve_migrations_in_gitignore
=======
from django_fastdev.apps import FastDevVariableDoesNotExist, check_for_migrations_in_gitignore
>>>>>>> 743ffbc0
from tests import req
from django.core.checks import Error


def test_fall_through():
    assert render(req('GET'), template_name='test_resolve_fall_through.html', context=dict(a=dict(b=3))).content == b'3\n'


def test_resolve_simple():
    with pytest.raises(FastDevVariableDoesNotExist) as e:
        render(req('GET'), template_name='test_resolve_simple.html')

    assert str(e.value) == '''does_not_exist does not exist in context. Available top level variables:

    False
    None
    True
    csrf_token
'''


def test_resolve_nested():

    class Bar:
        def __init__(self):
            self.a = 1
            self.b = 2

        def __repr__(self):
            return '<repr of Bar>'

    class Foo:
        def __init__(self):
            self.bar = Bar()

    with pytest.raises(FastDevVariableDoesNotExist) as e:
        render(req('GET'), template_name='test_resolve_nested.html', context=dict(foo=Foo()))

    assert str(e.value) == '''Tried looking up foo.bar.does_not_exist in context

tests.test_resolve.Bar does not have a member does_not_exist

Available attributes:

    a
    b

The object was: <repr of Bar>
'''


def test_resolve_dict():
    with pytest.raises(FastDevVariableDoesNotExist) as e:
        render(req('GET'), template_name='test_resolve_dict.html', context=dict(a=dict(b=dict(c=2))))

    assert str(e.value) == '''Tried looking up a.b.does_not_exist in context

dict does not have a key 'does_not_exist', and does not have a member does_not_exist

You can access keys in the dict by their name. Available keys:

    c

Available attributes:

    clear
    copy
    fromkeys
    get
    items
    keys
    pop
    popitem
    setdefault
    update
    values

The object was: {'c': 2}
'''


def test_if_does_not_fire_exception():
    render(req('get'), template_name='test_if_does_not_fire_exception.html')


def test_firstof_does_not_fire_exception():
    render(req('get'), template_name='test_firstof_does_not_fire_exception.html')

def test_if_gitignore_has_migrations():
<<<<<<< HEAD
    lines=['migrations/']
    errors=check_migrations_in_gitignore(lines)
    errors_expected=Error("Don't git ignore migration files.", hint="You should never gitignore migrations.")
    assert errors==errors_expected

def test_if_gitignore_doesnt_have_migrations():
    lines=['not_migrations/']
    errors=check_migrations_in_gitignore(lines)
    assert errors==None
=======
    lines = ['migrations/']
    errors = check_for_migrations_in_gitignore(lines)
    errors_expected = Error("""
        You have excluded migrations folders from git

        This is not a good idea! It's very important to commit all your migrations files into git for migrations to work properly. 

        https://docs.djangoproject.com/en/dev/topics/migrations/#version-control for more information

        Bad pattern on lines : 1""",
                hint = "You should never gitignore migrations.",)
    assert errors == errors_expected

def test_if_gitignore_doesnt_have_migrations():
    lines = ['not_migrations/']
    errors = check_for_migrations_in_gitignore(lines)
    assert errors == None
>>>>>>> 743ffbc0
<|MERGE_RESOLUTION|>--- conflicted
+++ resolved
@@ -4,11 +4,7 @@
 from django.shortcuts import render
 from django.core.checks import Error
 
-<<<<<<< HEAD
-from django_fastdev.apps import FastDevVariableDoesNotExist, check_migrations_in_gitignore, get_gitignore_path,resolve_migrations_in_gitignore
-=======
 from django_fastdev.apps import FastDevVariableDoesNotExist, check_for_migrations_in_gitignore
->>>>>>> 743ffbc0
 from tests import req
 from django.core.checks import Error
 
@@ -98,17 +94,6 @@
     render(req('get'), template_name='test_firstof_does_not_fire_exception.html')
 
 def test_if_gitignore_has_migrations():
-<<<<<<< HEAD
-    lines=['migrations/']
-    errors=check_migrations_in_gitignore(lines)
-    errors_expected=Error("Don't git ignore migration files.", hint="You should never gitignore migrations.")
-    assert errors==errors_expected
-
-def test_if_gitignore_doesnt_have_migrations():
-    lines=['not_migrations/']
-    errors=check_migrations_in_gitignore(lines)
-    assert errors==None
-=======
     lines = ['migrations/']
     errors = check_for_migrations_in_gitignore(lines)
     errors_expected = Error("""
@@ -125,5 +110,4 @@
 def test_if_gitignore_doesnt_have_migrations():
     lines = ['not_migrations/']
     errors = check_for_migrations_in_gitignore(lines)
-    assert errors == None
->>>>>>> 743ffbc0
+    assert errors == None