import inspect
import os
import re
import threading
from contextlib import contextmanager

from django.apps import AppConfig
from django.conf import settings
from django.db.models import QuerySet
from django.forms import Form
from django.template import Context
from django.template.base import (
    FilterExpression,
    Variable,
    VariableDoesNotExist,
)
from django.template.defaulttags import (
    FirstOfNode,
    IfNode,
)
from django.urls.exceptions import NoReverseMatch
<<<<<<< HEAD
=======

>>>>>>> 15d81bf5

class FastDevVariableDoesNotExist(Exception):
    pass


_local = threading.local()


@contextmanager
def ignore_template_errors():
    _local.ignore_errors = True
    try:
        yield
    finally:
        _local.ignore_errors = False


def get_gitignore_path():
    try:
        path = settings.BASE_DIR
    except AttributeError:
        path = settings.ROOT_DIR
    if os.path.isfile(os.path.join(path, ".gitignore")):
        return os.path.join(path, ".gitignore")
    else:
        return None


def check_for_migrations_in_gitignore(lines):
    bad_line_numbers = []
    for (index, line) in enumerate(lines):
        if re.findall(r"\bmigrations\b", line):
            bad_line_numbers.append(index + 1)
    if bad_line_numbers:
        return f"""
        You have excluded migrations folders from git

        This is not a good idea! It's very important to commit all your migrations files into git for migrations to work properly. 

        https://docs.djangoproject.com/en/dev/topics/migrations/#version-control for more information

        Bad pattern on lines : {', '.join(map(str, bad_line_numbers))}"""


def validate_gitignore(app_configs, path):
    with open(path, "r") as git_ignore_file:
        lines = [line for line in git_ignore_file.readlines()]
        errors = check_for_migrations_in_gitignore(lines)
        if errors:
            print(errors)


def validate_fk_field(model):
    found_problems = []
    for field in model._meta.fields:
        if field.get_internal_type() == "ForeignKey":
            if field.name.endswith(("Id", "_Id", "ID", "_ID", "_id", "iD")):
                found_problems.append(field.name)
    return found_problems


def get_models_with_badly_named_pk():
    import django.apps

    new_line = "\n"
    output = ""

    for model in django.apps.apps.get_models():
        found_problems = validate_fk_field(model)
        if found_problems:
            output += f"""{' '*8}{model.__name__}{new_line}{''.join([f"{' '*12}- {i}{new_line}" for i in found_problems])}"""
    if output:
        print(
            f"""
        You have the following models with ForeignKey that end with 'id' in the name:

{output}

        This is wrong. The Django ForeignKey is a relation to a model object, not it's ID, so this is correct:
            car = ForeignKey(Car)

        Django will create a `car_id` field under the hood that is the ID of that field (normally a number)."""
        )


class FastDevConfig(AppConfig):
    name = 'django_fastdev'
    verbose_name = 'django-fastdev'
    default = True

    def ready(self):
        orig_resolve = FilterExpression.resolve

        def resolve_override(self, context, ignore_failures=False, ignore_failures_for_real=False):
            if ignore_failures_for_real or getattr(_local, 'ignore_errors', False):
                return orig_resolve(self, context, ignore_failures=True)

            if isinstance(self.var, Variable):
                try:

                    self.var.resolve(context)
                except FastDevVariableDoesNotExist:
                    raise
                except VariableDoesNotExist as e:
                    bit, current = e.params
                    if len(self.var.lookups) == 1:
                        available = '\n    '.join(sorted(context.flatten().keys()))
                        raise FastDevVariableDoesNotExist(f'''{self.var} does not exist in context. Available top level variables:

    {available}
''')
                    else:
                        full_name = '.'.join(self.var.lookups)
                        extra = ''

                        if isinstance(current, Context):
                            current = current.flatten()

                        if isinstance(current, dict):
                            available_keys = '\n    '.join(sorted(current.keys()))
                            extra = f'\nYou can access keys in the dict by their name. Available keys:\n\n    {available_keys}\n'
                            error = f"dict does not have a key '{bit}', and does not have a member {bit}"
                        else:
                            name = f'{type(current).__module__}.{type(current).__name__}'
                            error = f'{name} does not have a member {bit}'
                        available = '\n    '.join(sorted(x for x in dir(current) if not x.startswith('_')))

                        raise FastDevVariableDoesNotExist(f'''Tried looking up {full_name} in context

{error}
{extra}
Available attributes:

    {available}

The object was: {current!r}
''')

            return orig_resolve(self, context, ignore_failures)

        FilterExpression.resolve = resolve_override

        # {% firstof %}
        first_of_render_orig = FirstOfNode.render

        def first_of_render_override(self, context):
            with ignore_template_errors():
                return first_of_render_orig(self, context)

        FirstOfNode.render = first_of_render_override

        # {% firstof %}
        if_render_orig = IfNode.render

        def if_render_override(self, context):
            with ignore_template_errors():
                return if_render_orig(self, context)

        IfNode.render = if_render_override

        # Better reverse() errors
        import django.urls.resolvers as res
        res.NoReverseMatch = FastDevNoReverseMatch
        import django.urls.base as bas
        bas.NoReverseMatch = FastDevNoReverseMatchNamespace

        # Forms validation
        orig_form_init = Form.__init__

        def fastdev_form_init(self, *args, **kwargs):
            orig_form_init(self, *args, **kwargs)

            from django.conf import settings
            if settings.DEBUG:
                prefix = 'clean_'
                for name in dir(self):
                    if name.startswith(prefix) and callable(getattr(self, name)) and name[len(prefix):] not in self.fields:
                        fields = '\n    '.join(sorted(self.fields.keys()))

                        raise InvalidCleanMethod(f"""Clean method {name} won't apply to any field. Available fields:

    {fields}""")

        Form.__init__ = fastdev_form_init

        # QuerySet error messages
        orig_queryset_get = QuerySet.get

        def fixup_query_exception(e, args, kwargs):
            assert len(e.args) == 1
            message = e.args[0]
            if args:
                message += f'\n\nQuery args:\n\n    {args}'
            if kwargs:
                kwargs = '\n    '.join([f'{k}: {v!r}' for k, v in kwargs.items()])
                message += f'\n\nQuery kwargs:\n\n    {kwargs}'
            e.args = (message,)

        def fast_dev_get(self, *args, **kwargs):
            try:
                return orig_queryset_get(self, *args, **kwargs)
            except self.model.DoesNotExist as e:
                fixup_query_exception(e, args, kwargs)
                raise
            except self.model.MultipleObjectsReturned as e:
                fixup_query_exception(e, args, kwargs)
                raise

        QuerySet.get = fast_dev_get

        # Gitignore validation
        git_ignore = get_gitignore_path()
        if git_ignore:
            validate_gitignore(None,git_ignore)

        # ForeignKey validation
        thread = threading.Thread(target=get_models_with_badly_named_pk)
        thread.start()


class InvalidCleanMethod(Exception):
    pass


class FastDevNoReverseMatchNamespace(NoReverseMatch):

    def __init__(self, msg):
        from django.conf import settings
        if settings.DEBUG:
            frame = inspect.currentframe().f_back
            resolver = frame.f_locals['resolver']

            msg += '\n\nAvailable namespaces:\n    '
            msg += '\n    '.join(sorted(resolver.namespace_dict.keys()))

        super().__init__(msg)


class FastDevNoReverseMatch(NoReverseMatch):

    def __init__(self, msg):
        from django.conf import settings
        if settings.DEBUG:
            frame = inspect.currentframe().f_back

            msg += '\n\nThese names exist:\n\n    '
            
            names = []

            resolver = frame.f_locals['self']
            for k in resolver.reverse_dict.keys():
                if callable(k):
                    continue
                names.append(k)

            msg += '\n    '.join(sorted(names))

        super().__init__(msg)<|MERGE_RESOLUTION|>--- conflicted
+++ resolved
@@ -19,10 +19,6 @@
     IfNode,
 )
 from django.urls.exceptions import NoReverseMatch
-<<<<<<< HEAD
-=======
-
->>>>>>> 15d81bf5
 
 class FastDevVariableDoesNotExist(Exception):
     pass
